--- conflicted
+++ resolved
@@ -6,11 +6,6 @@
   # Everything under build is generated
   generated:
     - build
-  # Everything under 3rdparty and build/_deps is external libraries
+  # Everything under 3rdparty is external libraries
   library:
-    - 3rdparty
-<<<<<<< HEAD
-    - build
-=======
-    - build/_deps
->>>>>>> 7abc11df
+    - 3rdparty