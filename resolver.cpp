// Copyright (c) Microsoft Corporation. All rights reserved.
// Licensed under the Apache 2.0 License.

#include "resolver.h"

#include "adns_types.h"
#include "base32.h"
#include "compression.h"
#include "formatting.h"
#include "rfc1035.h"
#include "rfc3596.h"
#include "rfc4034.h"
#include "rfc5155.h"
#include "rfc6891.h"
#include "rfc7671.h"
#include "small_vector.h"

#include <ccf/crypto/entropy.h>
#include <ccf/crypto/hash_bytes.h>
#include <ccf/crypto/key_pair.h>
#include <ccf/crypto/md_type.h>
#include <ccf/crypto/san.h>
#include <ccf/crypto/sha256_hash.h>
#include <ccf/ds/logger.h>
#include <cctype>
#include <chrono>
#include <cstddef>
#include <map>
#include <memory>
#include <mutex>
#include <openssl/ec.h>
#include <openssl/ecdsa.h>
#include <openssl/ossl_typ.h>
#include <openssl/x509.h>
#include <ravl/json.h>
#include <ravl/oe.h> // TODO: abstract details away
#include <ravl/openssl.hpp>
#include <ravl/ravl.h>
#include <set>
#include <sstream>
#include <stdexcept>
#include <string>
#include <unordered_set>

using namespace RFC1035;

namespace ravl
{
  HTTPResponse SynchronousHTTPClient::execute_synchronous(
    const HTTPRequest&, size_t, size_t, bool)
  {
    throw std::runtime_error("fresh endorsement download not supported");
  }
}

namespace aDNS
{
  static const std::map<uint16_t, Type> supported_types = {
    {static_cast<uint16_t>(RFC1035::Type::A), Type::A},
    {static_cast<uint16_t>(RFC1035::Type::NS), Type::NS},
    {static_cast<uint16_t>(RFC1035::Type::CNAME), Type::CNAME},
    {static_cast<uint16_t>(RFC1035::Type::SOA), Type::SOA},
    {static_cast<uint16_t>(RFC1035::Type::MX), Type::MX},
    {static_cast<uint16_t>(RFC1035::Type::TXT), Type::TXT},

    {static_cast<uint16_t>(RFC3596::Type::AAAA), Type::AAAA},

    {static_cast<uint16_t>(RFC4034::Type::DNSKEY), Type::DNSKEY},
    {static_cast<uint16_t>(RFC4034::Type::DS), Type::DS},
    {static_cast<uint16_t>(RFC4034::Type::RRSIG), Type::RRSIG},
    {static_cast<uint16_t>(RFC4034::Type::NSEC), Type::NSEC},

    {static_cast<uint16_t>(RFC6891::Type::OPT), Type::OPT},

    {static_cast<uint16_t>(RFC5155::Type::NSEC3), Type::NSEC3},
    {static_cast<uint16_t>(RFC5155::Type::NSEC3PARAM), Type::NSEC3PARAM},

    {static_cast<uint16_t>(RFC7671::Type::TLSA), Type::TLSA},

    {static_cast<uint16_t>(RFC8659::Type::CAA), Type::CAA},

    {static_cast<uint16_t>(aDNS::Types::Type::ATTEST), Type::ATTEST},
  };

  static const std::map<uint16_t, QType> supported_qtypes = {
    {static_cast<uint16_t>(RFC1035::QType::ASTERISK), QType::ASTERISK},
  };

  static const std::map<uint16_t, Class> supported_classes = {
    {static_cast<uint16_t>(RFC1035::Class::IN), Class::IN}};

  static const std::map<uint16_t, QClass> supported_qclasses = {
    {static_cast<uint16_t>(RFC1035::QClass::ASTERISK), QClass::ASTERISK}};

  static const std::map<std::string, Class> string_to_class_map = {
    {"IN", Class::IN},
  };

  Type type_from_string(const std::string& type_string)
  {
#define TFSF(RFC) \
  { \
    for (const auto& [t, s] : RFC::type_string_map) \
    { \
      if (s == type_string) \
        return static_cast<Type>(t); \
    } \
  }

    TFSF(RFC1035);
    TFSF(RFC3596);
    TFSF(RFC4034);
    TFSF(RFC6891);
    TFSF(RFC5155);
    TFSF(RFC7671);
    TFSF(RFC8659);
    TFSF(aDNS::Types);

    throw std::runtime_error(
      fmt::format("unknown type string '{}'", type_string));
  }

  std::string string_from_type(const Type& t)
  {
#define SFTF(RFC) \
  { \
    auto mit = RFC::type_string_map.find(static_cast<RFC::Type>(t)); \
    if (mit != RFC::type_string_map.end()) \
      return mit->second; \
  }

    SFTF(RFC1035);
    SFTF(RFC3596);
    SFTF(RFC4034);
    SFTF(RFC6891);
    SFTF(RFC5155);
    SFTF(RFC7671);
    SFTF(RFC8659);
    SFTF(aDNS::Types);

    // https://datatracker.ietf.org/doc/html/rfc3597#section-5
    return "TYPE" + std::to_string(static_cast<uint16_t>(t));
  };

  std::string string_from_qtype(const QType& t)
  {
    return t == QType::ASTERISK ? "*" : string_from_type(static_cast<Type>(t));
  }

  QType qtype_from_string(const std::string& s)
  {
    static const std::map<std::string, QType> smap = {
      {"*", QType::ASTERISK},
    };
    auto mit = smap.find(s);
    if (mit == smap.end())
      return static_cast<QType>(type_from_string(s));
    return mit->second;
  };

  Class class_from_string(const std::string& s)
  {
    static const std::map<std::string, Class> smap = {{"IN", Class::IN}};
    auto mit = smap.find(s);
    if (mit == smap.end())
      throw std::runtime_error("unknown class");
    return mit->second;
  }

  QClass qclass_from_string(const std::string& s)
  {
    static const std::map<std::string, QClass> smap = {{"*", QClass::ASTERISK}};
    auto mit = smap.find(s);
    if (mit == smap.end())
      return static_cast<QClass>(class_from_string(s));
    return mit->second;
  }

  std::string string_from_class(const Class& class_)
  {
    for (const auto& [name, c] : string_to_class_map)
    {
      if (c == class_)
      {
        return name;
      }
    }

    // https://datatracker.ietf.org/doc/html/rfc3597#section-5
    return "CLASS" + std::to_string(static_cast<uint16_t>(class_));
  };

  std::string string_from_qclass(const QClass& c)
  {
    return c == QClass::ASTERISK ? "*" :
                                   string_from_class(static_cast<Class>(c));
  }

  auto type2str = [](const auto& x) {
    return string_from_type(static_cast<Type>(x));
  };

  std::shared_ptr<RDataFormat> mk_rdata_format(
    Type t, const small_vector<uint16_t>& rdata)
  {
    // clang-format off
    switch (t)
    {
      case Type::A: return std::make_shared<RFC1035::A>(rdata); break;
      case Type::NS: return std::make_shared<RFC1035::NS>(rdata); break;
      case Type::CNAME: return std::make_shared<RFC1035::CNAME>(rdata); break;
      case Type::SOA: return std::make_shared<RFC1035::SOA>(rdata); break;
      case Type::MX: return std::make_shared<RFC1035::MX>(rdata); break;
      case Type::TXT: return std::make_shared<RFC1035::TXT>(rdata); break;

      case Type::AAAA: return std::make_shared<RFC3596::AAAA>(rdata); break;

      case Type::DNSKEY: return std::make_shared<RFC4034::DNSKEY>(rdata); break;
      case Type::DS: return std::make_shared<RFC4034::DS>(rdata); break;
      case Type::RRSIG: return std::make_shared<RFC4034::RRSIG>(rdata, type2str); break;
      case Type::NSEC: return std::make_shared<RFC4034::NSEC>(rdata, type2str); break;

      case Type::NSEC3: return std::make_shared<RFC5155::NSEC3>(rdata, type2str); break;
      case Type::NSEC3PARAM: return std::make_shared<RFC5155::NSEC3PARAM>(rdata); break;

      case Type::OPT: return std::make_shared<RFC6891::OPT>(rdata); break;

      case Type::TLSA: return std::make_shared<RFC7671::TLSA>(rdata); break;

      case Type::CAA: return std::make_shared<RFC8659::CAA>(rdata); break;

      // case Type::TLSKEY: return std::make_shared<aDNS::Types::TLSKEY>(rdata); break;
      case Type::ATTEST: return std::make_shared<aDNS::Types::ATTEST>(rdata); break;

      default: throw std::runtime_error("unsupported rdata format");
    }
    // clang-format on
  }

  std::string string_from_resource_record(const ResourceRecord& rr)
  {
    std::string r = rr.name;

    if (rr.type == static_cast<uint16_t>(Type::OPT))
    {
      // https://datatracker.ietf.org/doc/html/rfc6891#section-6.1.2
      r += " udp-payload-size=" + std::to_string(rr.class_);
      r += " " + (std::string)RFC6891::TTL(rr.ttl);
    }
    else
    {
      r += " " + string_from_class(static_cast<Class>(rr.class_));
      r += " " + std::to_string(rr.ttl);
    }
    r += " " + string_from_type(static_cast<Type>(rr.type));
    r +=
      " " + (std::string)*mk_rdata_format(static_cast<Type>(rr.type), rr.rdata);
    return r;
  }

  static void convert_ec_signature_to_ieee_p1363(
    std::vector<uint8_t>& sig,
    std::shared_ptr<const crypto::KeyPair> signing_key)
  {
    // Convert signature from ASN.1 format to IEEE P1363
    const unsigned char* pp = sig.data();
    ECDSA_SIG* sig_r_s = d2i_ECDSA_SIG(NULL, &pp, sig.size());
    const BIGNUM* r = ECDSA_SIG_get0_r(sig_r_s);
    const BIGNUM* s = ECDSA_SIG_get0_s(sig_r_s);
    int r_n = BN_num_bytes(r);
    int s_n = BN_num_bytes(s);
    size_t sz = signing_key->coordinates().x.size();
    assert(signing_key->coordinates().y.size() == sz);
    sig = std::vector<uint8_t>(2 * sz, 0);
    BN_bn2binpad(r, sig.data(), sz);
    BN_bn2binpad(s, sig.data() + sz, sz);
    ECDSA_SIG_free(sig_r_s);
  }

  static small_vector<uint16_t> encode_public_key(
    std::shared_ptr<const crypto::KeyPair> key)
  {
    auto coords = key->coordinates();
    small_vector<uint16_t> r(coords.x.size() + coords.y.size());
    for (size_t i = 0; i < coords.x.size(); i++)
      r[i] = coords.x[i];
    for (size_t i = 0; i < coords.y.size(); i++)
      r[coords.x.size() + i] = coords.y[i];
    return r;
  }

  static RFC4034::SigningFunction make_signing_function(
    std::shared_ptr<crypto::KeyPair> signing_key)
  {
    RFC4034::SigningFunction r = [signing_key](
                                   RFC4034::Algorithm algorithm,
                                   const std::vector<uint8_t>& data_to_sign) {
      if (algorithm != RFC4034::Algorithm::ECDSAP384SHA384)
        throw std::runtime_error(
          fmt::format("algorithm {} not supported", algorithm));
      auto coords = signing_key->coordinates();
      // CCF_APP_TRACE(
      //   "ADNS: SIGN: key x/y {}{}", ds::to_hex(coords.x),
      //   ds::to_hex(coords.y));
      // CCF_APP_TRACE("SIGN: data={}", ds::to_hex(data_to_sign));
      auto sig = signing_key->sign(data_to_sign, crypto::MDType::SHA384);
      // CCF_APP_TRACE("ADNS: SIGN: sig={}", ds::to_hex(sig));
      convert_ec_signature_to_ieee_p1363(sig, signing_key);
      // CCF_APP_TRACE("ADNS: SIGN: r/s sig={}", ds::to_hex(sig));
      return sig;
    };
    return r;
  }

  Resolver::Resolver() {}

  Resolver::~Resolver() {}

  uint16_t get_key_tag(const RFC4034::DNSKEY& dnskey_rdata)
  {
    small_vector<uint16_t> bytes = dnskey_rdata;
    return RFC4034::keytag(&bytes[0], bytes.size());
  }

  Resolver::Reply Resolver::reply(const Message& msg)
  {
    try
    {
      Message r;

      r.header.id = msg.header.id;
      r.header.qr = true;
      r.header.opcode = msg.header.opcode;
      r.header.aa = true;
      r.header.tc = false;
      r.header.rd = false;
      r.header.ra = false;
      r.header.rcode = ResponseCode::NO_ERROR;

      for (const auto& q : msg.questions)
      {
        auto resolution = resolve(
          q.qname,
          static_cast<aDNS::QType>(q.qtype),
          static_cast<aDNS::QClass>(q.qclass));

        r.header.rcode = resolution.response_code;

        r.questions.push_back(q);

        r.answers.insert(
          r.answers.end(),
          resolution.answers.begin(),
          resolution.answers.end());

        r.authorities.insert(
          r.authorities.end(),
          resolution.authorities.begin(),
          resolution.authorities.end());

        r.additionals.insert(
          r.additionals.end(),
          resolution.additionals.begin(),
          resolution.additionals.end());

        r.header.aa &= resolution.is_authoritative;
      }

      size_t peer_udp_payload_size = 0;

      bool have_client_opt = false;
      for (const auto& rr : msg.additionals)
      {
        if (rr.type == static_cast<uint16_t>(Type::OPT))
        {
          CCF_APP_TRACE("ADNS: EDNS(0): {}", string_from_resource_record(rr));

          if (have_client_opt)
          {
            // More than one OPT record is a format violation
            // https://datatracker.ietf.org/doc/html/rfc6891#section-6.1.1
            r.header.rcode = ResponseCode::FORMAT;
            break;
          }

          peer_udp_payload_size = rr.class_;

          RFC6891::TTL ttl(rr.ttl);
          ttl.version = 0;
          ttl.dnssec_ok = true;
          ttl.extended_rcode = 0;
          ttl.z = 0;

          uint16_t udp_payload_size = 512;
          ResourceRecord opt_reply(
            Name("."),
            static_cast<uint16_t>(Type::OPT),
            udp_payload_size,
            (uint32_t)ttl,
            {});
          CCF_APP_TRACE(
            "ADNS: EDNS(0) reply: {}", string_from_resource_record(opt_reply));
          r.additionals.push_back(opt_reply);
          have_client_opt = true;
        }
      }

      r.header.qdcount = r.questions.size();
      r.header.ancount = r.answers.size();
      r.header.nscount = r.authorities.size();
      r.header.arcount = r.additionals.size();

      return {r, peer_udp_payload_size};
    }
    catch (std::exception& ex)
    {
      CCF_APP_FAIL("ADNS: Exception: {}", ex.what());
    }
    catch (...)
    {
      CCF_APP_FAIL("ADNS: Unknown exception");
    }

    Message r;
    r.header.id = msg.header.id;
    r.header.qr = true;
    r.header.rcode = SERVER_FAILURE;
    return {r, 0};
  }

  RFC4034::CanonicalRRSet Resolver::find_records(
    const Name& origin,
    const Name& qname,
    QType qtype,
    QClass qclass,
    std::optional<std::function<bool(const ResourceRecord&)>> condition)
  {
    CCF_APP_TRACE(
      "ADNS: Find: {} {} {} {}",
      origin,
      qname,
      string_from_qtype(qtype),
      string_from_qclass(qclass));
    RFC4034::CanonicalRRSet records;
    for_each(
      origin,
      qname,
      qclass,
      qtype,
      [this, &origin, &records, &condition](const auto& rr) {
        // CCF_APP_TRACE("ADNS:  - {}", string_from_resource_record(rr));
        if ((!condition || (*condition)(rr)))
          records.insert(rr);
        return true;
      });
    return records;
  }

  RFC4034::CanonicalRRSet Resolver::find_rrsigs(
    const Name& origin, const Name& name, QClass qclass, Type type_covered)
  {
    return find_records(
      origin,
      name,
      static_cast<QType>(Type::RRSIG),
      qclass,
      [type_covered](const auto& rr) {
        RFC4034::RRSIG rd(rr.rdata, type2str);
        return rd.type_covered == static_cast<uint16_t>(type_covered);
      });
  }

  RFC1035::ResponseCode Resolver::find_nsec3_records(
    const Name& origin,
    QClass qclass,
    const Name& qname,
    RFC4034::CanonicalRRSet& r)
  {
    auto configuration = get_configuration();

    auto nsec3params = find_records(origin, origin, QType::NSEC3PARAM, qclass);
    if (nsec3params.empty())
      return RFC1035::SERVER_FAILURE;

    RFC5155::NSEC3PARAM p(nsec3params.begin()->rdata);
    auto name_hash = RFC5155::NSEC3::hash(
      origin, qname, configuration.nsec3_hash_iterations, p.salt);
    std::string nameb32 = base32hex_encode(&name_hash[0], name_hash.size());
    assert(nameb32.size() <= 63);
    RFC1035::Name name(nameb32);
    const RFC1035::Name& suffix = qname;
    name += suffix;
    name.lower();

    auto nsec3 = find_records(origin, name, QType::NSEC3, qclass);

    if (!nsec3.empty())
    {
      CCF_APP_DEBUG("ADNS: Found NSEC3: {}", name);
      r += nsec3;
      r += find_rrsigs(origin, name, qclass, Type::NSEC3);
      return RFC1035::NO_ERROR;
    }

    // TODO: This is wrong. We need to find the closest encloser. See
    // https://www.rfc-editor.org/rfc/rfc5155#section-7.2.1

    const auto& ns = get_ordered_names(origin, static_cast<Class>(qclass));

    auto preceding = find_preceding(ns, origin, name);

    CCF_APP_DEBUG("ADNS: Preceding: {}", preceding);

    r += find_records(origin, preceding, QType::NSEC3, qclass);
    r += find_rrsigs(origin, preceding, qclass, Type::NSEC3);

    return RFC1035::NAME_ERROR; // NXDOMAIN
  }

  Name Resolver::find_preceding(
    const Names& ns, const Name& origin, const Name& sname)
  {
    for (auto it = ns.rbegin(); it != ns.rend();)
    {
      auto next = it;
      next++;

      if (
        RFC4034::operator<(*it, sname) &&
        (next == ns.rend() || !RFC4034::operator<(sname, *next)))
        return *it;

      it = next;
    }

    return origin;
  }

  RFC1035::ResponseCode Resolver::find_nsec_records(
    const Name& origin,
    QClass sclass,
    const Name& sname,
    RFC4034::CanonicalRRSet& r)
  {
    // NODATA:

    // If the zone contains RRsets matching <SNAME, SCLASS> but contains no
    // RRset matching <SNAME, SCLASS, STYPE>, then the name server MUST include
    // the NSEC RR for <SNAME, SCLASS> along with its associated RRSIG RR(s) in
    // the Authority section of the response (see Section 3.1.1).  If space
    // does not permit inclusion of the NSEC RR or its associated RRSIG RR(s),
    // the name server MUST set the TC bit (see Section 3.1.1).

    // Since the search name exists, wildcard name expansion does not apply to
    // this query, and a single signed NSEC RR suffices to prove that the
    // requested RR type does not exist.

    // For NODATA, we would find an NSEC record for sname
    auto nsec = find_records(origin, sname, QType::NSEC, sclass);

    if (!nsec.empty())
    {
      r += nsec;
      r += find_rrsigs(origin, sname, sclass, Type::NSEC);
      return RFC1035::ResponseCode::NO_ERROR;
    }

    // NXDOMAIN:

    // If the zone does not contain any RRsets matching <SNAME, SCLASS> either
    // exactly or via wildcard name expansion, then the name server MUST include
    // the following NSEC RRs in the Authority section, along with their
    // associated RRSIG RRs:

    // o  An NSEC RR proving that there is no exact match for <SNAME, SCLASS>.

    // o  An NSEC RR proving that the zone contains no RRsets that would match
    // <SNAME, SCLASS> via wildcard name expansion.

    const auto& ns = get_ordered_names(origin, static_cast<Class>(sclass));

    auto preceding = find_preceding(ns, origin, sname);

    r += find_records(origin, preceding, QType::NSEC, sclass);
    r += find_rrsigs(origin, preceding, sclass, Type::NSEC);

    // TODO: Wildcard expansion. Since we don't support wildcards, we can't
    // easily search for one.

    return RFC1035::ResponseCode::NAME_ERROR;
  }

  Resolver::Resolution Resolver::resolve(
    const Name& qnameu, QType qtype, QClass qclass)
  {
    Resolution result;

    if (qtype == QType::ASTERISK || qclass == QClass::ASTERISK)
      return {ResponseCode::NOT_IMPLEMENTED, {}, {}, {}};

    if (!qnameu.is_absolute())
      throw std::runtime_error("cannot resolve relative names");

    Name qname = qnameu.lowered();

    // Find an origin
    Name origin;
    for (size_t i = 0; i < qname.labels.size(); i++)
    {
      Name po = Name(std::span(qname.labels).last(i + 1));
      if (origin_exists(po))
      {
        origin = po;
        break; // Keep walking down the tree?
      }
    }

    if (!origin.is_absolute())
      return result;

    auto& result_set = result.answers;

    RFC4034::CanonicalRRSet records;

    bool delegated = is_delegated(origin, qname);

    if (!delegated || qtype == QType::DS)
    {
      records = find_records(origin, qname, qtype, qclass);
      result.is_authoritative = true;
    }
    else if (qtype == QType::A || qtype == QType::AAAA)
    {
      // Direct query for glue records. Not sure queries of this form are
      // standards compliant.
      records = find_records(origin + Name("glue."), qname, qtype, qclass);
      result.is_authoritative = true;
    }

    for (const auto& rr : records)
      if (rr.name == qname)
        result_set +=
          find_rrsigs(origin, rr.name, qclass, static_cast<Type>(rr.type));

    result_set += records;

    if (result_set.empty())
    {
      auto cfg = get_configuration();
      auto& ra = result.authorities;

      if (delegated)
      {
        for (Name n = qname; n != origin && !n.is_root(); n = n.parent())
        {
          // Delegation records
          ra += find_records(origin, n, QType::NS, qclass);

          ra += find_records(origin, n, QType::DS, qclass);
          ra += find_rrsigs(origin, n, qclass, Type::DS);

          // Glue records
          for (const auto& rr : ra)
            if (rr.type == static_cast<uint16_t>(Type::NS))
            {
              result.additionals += find_records(
                origin + Name("glue."),
                NS(rr.rdata).nsdname,
                static_cast<QType>(Type::A),
                qclass);
            }
        }

        result.response_code = ResponseCode::NO_ERROR;
      }
      else
      {
        ra += find_records(origin, origin, QType::SOA, qclass);
        ra += find_rrsigs(origin, origin, qclass, Type::SOA);

        if (cfg.use_nsec3)
          result.response_code = find_nsec3_records(origin, qclass, qname, ra);
        else
          result.response_code = find_nsec_records(origin, qclass, qname, ra);
      }
    }

    CCF_APP_DEBUG(
      "ADNS: Resolve: {} type {} class {}: {} records",
      qname,
      string_from_qtype(qtype),
      string_from_qclass(qclass),
      std::to_string(result_set.size()));
    for (const auto& rr : result_set)
      CCF_APP_TRACE("ADNS:  - {}", string_from_resource_record(rr));

    return result;
  }

  RFC4034::CanonicalRRSet Resolver::get_ordered_records(
    const Name& origin, QClass c, QType t, const Name& name) const
  {
    RFC4034::CanonicalRRSet r;

    for_each(origin, name, c, t, [&origin, &r](const auto& rr) {
      r += RFC4034::canonicalize(origin, rr, type2str);
      return true;
    });

    return r;
  }

  const Resolver::Names& Resolver::get_ordered_names(
    const Name& origin, Class c)
  {
    if (name_cache_dirty)
    {
      name_cache.clear();

      for (const auto& [_, t] : supported_types)
      {
        for_each(
          origin,
          static_cast<QClass>(c),
          static_cast<QType>(t),
          [this, &origin](const auto& rr) {
            name_cache.insert(rr.name);
            return true;
          });
      }

      name_cache_dirty = false;
    }

    return name_cache;
  }

  Resolver::Names Resolver::get_ordered_names(
    const Name& origin, Class c, Type t)
  {
    Names r;
    for_each(
      origin,
      static_cast<QClass>(c),
      static_cast<QType>(t),
      [&origin, &r](const auto& rr) {
        r.insert(rr.name);
        return true;
      });

    return r;
  }

  Resolver::KeyAndTag Resolver::add_new_signing_key(
    const Name& origin, Class class_, bool key_signing)
  {
    const auto& configuration = get_configuration();

    std::shared_ptr<crypto::KeyPair> new_zsk;

    if (configuration.fixed_zsk)
      new_zsk = crypto::make_key_pair(*configuration.fixed_zsk);
    else
      new_zsk = crypto::make_key_pair();

    small_vector<uint16_t> new_zsk_pk = encode_public_key(new_zsk);

    RFC4034::DNSKEYRR dnskey_rr =
      add_dnskey(origin, class_, new_zsk_pk, key_signing);
    auto new_zsk_tag = get_key_tag(dnskey_rr.rdata);

    CCF_APP_DEBUG(
      "ADNS: NEW KEY for {}, class={}, tag={}:", origin, class_, new_zsk_tag);
    CCF_APP_DEBUG("ADNS: - {}", string_from_resource_record(dnskey_rr));
    CCF_APP_DEBUG("ADNS:   - xy={}", ds::to_hex(new_zsk_pk));

    if (
      origin_exists(origin.parent()) &&
      (!configuration.use_key_signing_key || key_signing))
      add_ds(origin, class_, new_zsk, new_zsk_tag, dnskey_rr.rdata);

    on_new_signing_key(
      origin,
      new_zsk_tag,
      new_zsk->private_key_pem(),
      configuration.use_key_signing_key && key_signing);

    return std::make_pair(new_zsk, new_zsk_tag);
  }

  // returns keypair and tag for this origin + class + flags; 
  // creates a new key if no existing key is found  
  Resolver::KeyAndTag Resolver::get_signing_key(
    const Name& origin, Class class_, bool key_signing)
  {
    const auto& configuration = get_configuration();

    bool find_ksk = configuration.use_key_signing_key && key_signing;

    RFC4034::CanonicalRRSet suitable_keys = find_records(
      origin,
      origin,
      QType::DNSKEY,
      static_cast<QClass>(class_),
      [&find_ksk](const auto& rr) {
        return find_ksk == RFC4034::DNSKEY(rr.rdata).is_key_signing_key();
      });

    if (suitable_keys.empty())
      return add_new_signing_key(origin, class_, key_signing);
    else
    {
      auto chosen_key = suitable_keys.begin(); // TODO: which key do we pick?

      RFC4034::DNSKEY dnskey(chosen_key->rdata);
      uint16_t key_tag = get_key_tag(dnskey);

      auto pem = get_private_key(origin, key_tag, dnskey.public_key, find_ksk);
      auto key = crypto::make_key_pair(pem);
      return std::make_pair(key, key_tag);
    }
  }

  RFC4034::DNSKEYRR Resolver::add_dnskey(
    const Name& origin,
    Class class_,
    const small_vector<uint16_t>& public_key,
    bool key_signing)
  {
    auto configuration = get_configuration();

    uint16_t flags = 0x0000;

    if (!configuration.use_key_signing_key || !key_signing)
      flags |= 0x0100;

    if (configuration.use_key_signing_key && key_signing)
      flags |= 0x0101;

    RFC4034::DNSKEYRR rr(
      origin,
      static_cast<RFC1035::Class>(class_),
      configuration.default_ttl,
      flags,
      configuration.signing_algorithm,
      public_key);

    add(origin, rr);

    return rr;
  }

  void Resolver::add_ds(
    const Name& origin,
    Class class_,
    std::shared_ptr<crypto::KeyPair> key,
    uint16_t tag,
    const small_vector<uint16_t>& dnskey_rdata)
  {
    if (origin.is_root())
      return;

    auto configuration = get_configuration();

    Name parent = origin.parent();
    auto ds_rrs = find_records(parent, origin, QType::DS, QClass::IN);

    if (!ds_rrs.empty())
      throw std::runtime_error("too many DS records");

    add(
      parent,
      RFC4034::DSRR(
        origin,
        static_cast<RFC1035::Class>(class_),
        configuration.default_ttl,
        tag,
        configuration.signing_algorithm,
        configuration.digest_type,
        dnskey_rdata));
  }

  // for RRSIG inception and expiration, we tolerate up to 5 minutes of clock skew
  static const uint32_t acceptable_clock_skew = 300;

  ResourceRecord Resolver::add_nsec3(
    Class c,
    const Name& origin,
    uint32_t ttl,
    const small_vector<uint8_t>& name_hash,
    const small_vector<uint8_t>& next_hashed_owner_name,
    const RFC1035::Name& suffix,
    std::set<Type> types,
    uint32_t nsec_ttl,
    uint32_t sig_time,
    const KeyAndTag& key_and_tag)
  {
    assert(!types.empty());
    auto configuration = get_configuration();

    std::string nameb32 = base32hex_encode(&name_hash[0], name_hash.size());
    assert(nameb32.size() <= 63);
    RFC1035::Name name(nameb32);
    name += suffix;
    name.lower();

    uint8_t flags = 0;
    uint16_t iterations = 2;

    RFC5155::NSEC3 rdata(
      configuration.nsec3_hash_algorithm,
      flags,
      configuration.nsec3_hash_iterations,
      get_nsec3_salt(origin, static_cast<QClass>(c)),
      next_hashed_owner_name,
      type2str);

    for (const auto& t : types)
      if (t != Type::NSEC3)
        rdata.type_bit_maps.insert(static_cast<uint16_t>(t));

    rdata.type_bit_maps.insert(static_cast<uint16_t>(Type::RRSIG));

    ResourceRecord rr(
      name,
      static_cast<uint16_t>(Type::NSEC3),
      static_cast<uint16_t>(c),
      ttl,
      rdata);

    add(origin, rr);

    // Add RRSIG for NSEC3
    RFC4034::CRRS crrs(
      rr.name,
      static_cast<RFC1035::Class>(c),
      static_cast<uint16_t>(Type::NSEC3),
      nsec_ttl,
      rr.rdata);

    auto [key, key_tag] = key_and_tag;
    add(
      origin,
      RFC4034::RRSIGRR(
        make_signing_function(key),
        key_tag,
        configuration.signing_algorithm,
        origin,
        crrs,
        sig_time - acceptable_clock_skew,
        sig_time + acceptable_clock_skew + nsec_ttl,
        type2str));

    return rr;
  }

  size_t Resolver::sign_rrset(
    const Name& origin,
    QClass c,
    QType t,
    const Name& name,
    uint32_t sig_time,
    std::shared_ptr<crypto::KeyPair> key,
    uint16_t key_tag,
    RFC4034::Algorithm signing_algorithm)
  {
    CCF_APP_DEBUG(
      "ADNS: Signing {} class {} type {}",
      name,
      string_from_qclass(c),
      string_from_qtype(t));

    auto crecords = get_ordered_records(origin, c, t, name);

    if (!crecords.empty())
    {
      RFC4034::CRRS crrs(
        name,
        crecords.begin()->class_,
        crecords.begin()->type,
        crecords.begin()->ttl);

      for (const auto& rr : crecords)
      {
        if (rr.ttl != crrs.ttl)
          CCF_APP_INFO(
            "ADNS: warning: TTL mismatch in record set for {} type {}",
            name,
            type2str(rr.type));

        crrs.rdata.insert(rr.rdata);
      }

      add(
        origin,
        RFC4034::RRSIGRR(
          make_signing_function(key),
          key_tag,
          signing_algorithm,
          origin,
          crrs,
          sig_time - acceptable_clock_skew,
          sig_time + acceptable_clock_skew + crrs.ttl,
          type2str));
    }

    return crecords.size();
  }

  void Resolver::sign(const Name& origin)
  {
    std::lock_guard<std::mutex> lock(sign_mtx);

    const auto& cfg = get_configuration();

    const uint32_t sig_time = get_fresh_time();
    CCF_APP_INFO("ADNS: (Re)signing {} at time {}", origin, sig_time);

    if (!origin.is_absolute())
      throw std::runtime_error("origin is not absolute");

    if (!origin.ends_with(cfg.origin))
      throw std::runtime_error("origin is out of zone");

    name_cache_dirty = true;

    for (const auto& [_, c] : supported_classes)
    {
      // Note: the following may trigger addition of RRs
      auto ksk_and_tag = get_signing_key(origin, c, true);
      auto zsk_and_tag = get_signing_key(origin, c, false);

      if (!ksk_and_tag.first || !zsk_and_tag.first)
        throw std::runtime_error("missing signing key");

      auto soa_records =
        find_records(origin, origin, QType::SOA, static_cast<QClass>(c));

      if (soa_records.size() > 1)
        throw std::runtime_error("too many SOA records");

      bool is_authoritative = soa_records.size() == 1;

      uint32_t nsec_ttl = cfg.default_ttl;

      if (is_authoritative)
      {
        SOA soa_rdata(soa_records.begin()->rdata);
        nsec_ttl = soa_rdata.minimum;
      }

      remove(origin, c, Type::RRSIG);
      remove(origin, c, Type::NSEC);
      remove(origin, c, Type::NSEC3); // Necessary?

      HashedNameTypesMap nsec3_types;
      NameTypesMap nsec_types;

    restart:
      for (const auto& [__, t] : supported_types)
      {
        if (
          t == Type::RRSIG || t == Type::OPT || t == Type::NSEC ||
          t == Type::NSEC3)
          continue; // These are not signed but recreated

        auto names = get_ordered_names(origin, c, t);

        for (auto it = names.begin(); it != names.end(); it++)
        {
          const auto& name = *it;

          // delegation points/glue records are not signed
          // https://datatracker.ietf.org/doc/html/rfc4035#section-2.2
          if (t == Type::NS && name != origin)
            continue;

          auto [key, key_tag] = t == Type::DNSKEY && cfg.use_key_signing_key ?
            ksk_and_tag :
            zsk_and_tag;

          auto num_records = sign_rrset(
            origin,
            static_cast<QClass>(c),
            static_cast<QType>(t),
            name,
            sig_time,
            key,
            key_tag,
            cfg.signing_algorithm);

          if (cfg.use_nsec3 && num_records > 0)
          {
            auto hashed_owner = RFC5155::NSEC3::hash(
              origin,
              name,
              cfg.nsec3_hash_iterations,
              get_nsec3_salt(origin, static_cast<aDNS::QClass>(c)));

            auto hit = nsec3_types.find(hashed_owner);
            if (hit != nsec3_types.end() && hit->second.name != name)
            {
              // https://datatracker.ietf.org/doc/html/rfc5155#section-7.1
              // hash collision, restart with new salt
              update_nsec3_param(
                origin,
                c,
                nsec_ttl,
                cfg.nsec3_hash_algorithm,
                cfg.nsec3_hash_iterations,
                cfg.nsec3_salt_length);
              nsec3_types.clear();
              CCF_APP_INFO(
                "ADNS: Restarting zone signing after NSEC3 hash collision");
              goto restart;
            }

            if (hit == nsec3_types.end())
            {
              nsec3_types[hashed_owner].name = name;
              nsec3_types[hashed_owner].types = {t, Type::RRSIG};
            }
            else
              hit->second.types.insert({t, Type::RRSIG});
          }
          else
          {
            nsec_types[name].insert(static_cast<Type>(t));
            nsec_types[name].insert(Type::RRSIG);
          }
        }
      }

      if (cfg.use_nsec3)
      {
        // https://datatracker.ietf.org/doc/html/rfc5155#section-3.1.7
        for (auto it = nsec3_types.begin(); it != nsec3_types.end(); it++)
        {
          auto next = std::next(it);

          const Name& owner = it->second.name;
          small_vector<uint8_t> next_hashed_owner_name =
            next != nsec3_types.end() ? next->first :
                                        nsec3_types.begin()->first;

          auto rr = add_nsec3(
            c,
            origin,
            nsec_ttl,
            it->first,
            next_hashed_owner_name,
            owner,
            it->second.types,
            nsec_ttl,
            sig_time,
            zsk_and_tag);
        }
      }
      else
      {
        for (auto it = nsec_types.begin(); it != nsec_types.end();)
        {
          auto next = std::next(it);
          Name next_domain_name = next != nsec_types.end() ?
            next->first :
            (is_authoritative ? soa_records.begin()->name : origin);

          std::set<RFC4034::Type> types;
          types.insert(RFC4034::Type::RRSIG);
          types.insert(RFC4034::Type::NSEC);
          for (const auto t : it->second)
            types.insert(static_cast<RFC4034::Type>(t));

          RFC4034::NSECRR rr(
            it->first,
            static_cast<RFC1035::Class>(c),
            nsec_ttl,
            next_domain_name,
            types,
            type2str);
          add(origin, rr);

          RFC4034::CRRS crrs(
            it->first,
            static_cast<RFC1035::Class>(c),
            static_cast<uint16_t>(Type::NSEC),
            nsec_ttl,
            rr.rdata);

          auto [key, key_tag] = zsk_and_tag;
          add(
            origin,
            RFC4034::RRSIGRR(
              make_signing_function(key),
              key_tag,
              cfg.signing_algorithm,
              origin,
              crrs,
              sig_time - acceptable_clock_skew,
              sig_time + acceptable_clock_skew + crrs.ttl,
              type2str));

          it = next;
        }
      }
    }

    CCF_APP_INFO("ADNS: (Re)signing {} done", origin);
  }

  std::shared_ptr<crypto::KeyPair> Resolver::get_tls_key()
  {
    // The CCF resolver uses the network key, but we could also use the zone
    // or key signing key.
    const auto& cfg = get_configuration();
    return get_signing_key(cfg.origin, Class::IN, true).first;
  }

  ResourceRecord Resolver::mk_rr(
    const Name& name,
    aDNS::Type type,
    aDNS::Class class_,
    uint32_t ttl,
    const small_vector<uint16_t>& rdata)
  {
    return ResourceRecord(
      name,
      static_cast<uint16_t>(type),
      static_cast<uint16_t>(class_),
      ttl,
      rdata);
  }

  void Resolver::add_caa_records(
    const Name& origin,
    const Name& name,
    const std::string& ca_name,
    const std::vector<std::string>& contact)
  {
    using namespace RFC8659;

    add(
      origin,
      mk_rr(
        name, 
        aDNS::Type::CAA, 
        Class::IN, 
        3600, 
        CAA(0, "issue", ca_name + "; validationmethods=dns-01")));

    for (const auto& email : contact)
      add(
        origin,
        mk_rr(
          name,
          aDNS::Type::CAA,
          Class::IN,
          3600,
          CAA(0, "iodef", "mailto:" + email)));
  }

  small_vector<uint8_t> Resolver::get_nsec3_salt(
    const Name& origin, aDNS::QClass class_)
  {
    auto params_rrs = find_records(origin, origin, QType::NSEC3PARAM, class_);

    if (params_rrs.empty())
    {
      auto cfg = get_configuration();

      update_nsec3_param(
        origin,
        static_cast<Class>(class_),
        cfg.default_ttl,
        cfg.nsec3_hash_algorithm,
        cfg.nsec3_hash_iterations,
        cfg.nsec3_salt_length);

      params_rrs = find_records(origin, origin, QType::NSEC3PARAM, class_);

      if (params_rrs.empty())
        throw std::runtime_error(
          fmt::format("failed to add NSEC3PARAM record for {}", origin));
    }

    return RFC5155::NSEC3PARAM(params_rrs.begin()->rdata).salt;
  }

  small_vector<uint8_t> Resolver::generate_nsec3_salt(uint8_t length)
  {
    small_vector<uint8_t> salt(length);
    auto e = crypto::create_entropy();
    e->random(&salt[0], salt.size());
    return salt;
  }

  void Resolver::update_nsec3_param(
    const Name& origin,
    aDNS::Class class_,
    uint16_t ttl,
    RFC5155::HashAlgorithm hash_algorithm,
    uint16_t hash_iterations,
    uint8_t salt_length)
  {
    remove(origin, origin, class_, Type::NSEC3PARAM);

    auto r = generate_nsec3_salt(salt_length);

    CCF_APP_TRACE("CCFDNS: new nsec3 salt: {}", ds::to_hex(r));

    add(
      origin,
      RFC5155::NSEC3PARAMRR(
        origin,
        static_cast<RFC1035::Class>(class_),
        ttl,
        hash_algorithm,
        0x00,
        hash_iterations,
        r));
  }

  static std::shared_ptr<ravl::Attestation> der_compress(
    const std::shared_ptr<ravl::Attestation>& att)
  {
#ifdef ATTESTATION_VERIFICATION_FAILURE_OK
    return att;
#else
    switch (att->source)
    {
      case ravl::Source::SGX:
      {
        auto sgx_att = dynamic_pointer_cast<ravl::sgx::Attestation>(att);
        sgx_att->compress_pck_certificate_chain();
        return sgx_att;
      }
      case ravl::Source::OPEN_ENCLAVE:
      {
        auto oe_att = dynamic_pointer_cast<ravl::oe::Attestation>(att);
        oe_att->compress_pck_certificate_chain();
        return oe_att;
      }
      default:
        return att;
    }
#endif
  }

  void Resolver::add_attestation_records(
    const Name& origin,
    const Name& service_name,
    const std::map<std::string, NodeInfo>& node_info)
  {
    auto cfg = get_configuration();
    ravl::json j_att_set = ravl::json::array(); // JSON array of attestations

    remove(origin, service_name, Class::IN, Type::ATTEST);

    for (const auto& [id, info] : node_info)
    {
      // Compress attestation
      auto att = ravl::parse_attestation(info.attestation);
      att->endorsements.clear();
      att = der_compress(att);
      j_att_set.push_back(ravl::json::from_cbor(att->cbor()));

      // ATTEST record for each node
      small_vector<uint16_t> attest_rdata = Types::ATTEST(att);
      ResourceRecord att_rr = mk_rr(
        info.address.name,
        Type::ATTEST,
        Class::IN,
        cfg.default_ttl,
        attest_rdata);
      remove(origin, info.address.name, Class::IN, Type::ATTEST);
      add(origin, att_rr);

      // Fragmented version
      auto attest_name = Name("attest") + info.address.name;
      remove(origin, attest_name, Class::IN, Type::AAAA);
      add_fragmented(origin, attest_name, att_rr);

      // Service name/subdomain ATTEST record for each node
      auto service_att_rr = mk_rr(
        service_name, Type::ATTEST, Class::IN, cfg.default_ttl, attest_rdata);
      add(origin, service_att_rr);
    }

    // Fragmented ATTEST RR set for service
    auto att_set_name = Name("attest") + service_name;
    remove(origin, att_set_name, Class::IN, Type::AAAA);
    add_fragmented(
      origin,
      att_set_name,
      cfg.default_ttl,
      Class::IN,
      ravl::json::to_cbor(j_att_set),
      true);
  }

  Resolver::RegistrationInformation Resolver::configure(
    const Configuration& cfg)
  {
    // makes the configuration persistent and auditable
    // TODO: which re-configurations should be authorized?
    // ideally none, unless needed experimentally
    // unclear how we support CCF reconfigurations
    set_configuration(cfg);

    update_nsec3_param(
      cfg.origin, 
      aDNS::Class::IN,
      cfg.default_ttl,
      cfg.nsec3_hash_algorithm,
      cfg.nsec3_hash_iterations,
      cfg.nsec3_salt_length);

    if (cfg.node_addresses.empty())
      throw std::runtime_error("missing node information");

    if (cfg.contact.empty())
      throw std::runtime_error("at least one contact is required");

    auto tls_key = get_tls_key();

    RegistrationInformation out;

    out.public_key = tls_key->public_key_pem().str();
    out.node_information = get_node_information();

    remove(cfg.origin, cfg.origin, Class::IN, Type::SOA);
    add(
      cfg.origin,
      mk_rr(cfg.origin, Type::SOA, Class::IN, 60, SOA(cfg.soa)));
    // TODO review this TTL, it's possibly too low
    // TODO check the provided primary name server against cfg.origin? See also node checks below.

    remove(cfg.origin, cfg.origin, Class::IN, Type::NS);
    remove(cfg.origin, cfg.origin, Class::IN, Type::A);
    // TODO why would we keep any other records?

    add_caa_records(cfg.origin, cfg.origin, cfg.service_ca.name, cfg.contact);

    for (const auto& [id, addr] : cfg.node_addresses)
    {
      if (!addr.name.ends_with(cfg.origin))
        throw std::runtime_error(fmt::format(
          "invalid node name; '{}' is outside the zone", addr.name));

      add(
        cfg.origin,
        mk_rr(cfg.origin, Type::NS, Class::IN, cfg.default_ttl, NS(addr.name)));

      remove(cfg.origin, addr.name, Class::IN, Type::A);
      add(
        cfg.origin,
        mk_rr(addr.name, Type::A, Class::IN, cfg.default_ttl, A(addr.ip)));

      add(
        cfg.origin,
        mk_rr(cfg.origin, Type::A, Class::IN, cfg.default_ttl, A(addr.ip)));

      remove(cfg.origin, addr.name, Class::IN, Type::CAA);
      add_caa_records(cfg.origin, addr.name, cfg.service_ca.name, cfg.contact);
    }

    add_attestation_records(cfg.origin, cfg.origin, out.node_information);

    // signs initial records; this triggers the creation of fresh DNSKEY records. 
    sign(cfg.origin);

    std::string cn;
    std::vector<crypto::SubjectAltName> sans;

    cn = cfg.origin.unterminated();
    sans.push_back({cn, false});
    for (const auto& [id, addr] : cfg.node_addresses)
      sans.push_back({addr.name.unterminated(), false});

    if (cfg.alternative_names)
      for (const auto& san : *cfg.alternative_names)
        sans.push_back({san, false});

    CCF_APP_INFO("CCFDNS: Resolver::configure(): CSR");
    out.csr =
      tls_key->create_csr_der("CN=" + cn, sans, tls_key->public_key_pem());

    // get_signing_key(cfg.origin, Class::IN, cfg.use_key_signing_key);

    CCF_APP_INFO("CCFDNS: Resolver::configure(): Resolve DNSKEY");
    auto dnskeys = resolve(cfg.origin, QType::DNSKEY, QClass::IN);

    if (dnskeys.answers.size() > 0)
    {
      out.dnskey_records = std::vector<ResourceRecord>();
      for (const auto& keyrr : dnskeys.answers)
        if (keyrr.type == static_cast<uint16_t>(Type::DNSKEY))
        {
          if (cfg.use_key_signing_key)
          {
            RFC4034::DNSKEY rd(keyrr.rdata);
            if (rd.is_key_signing_key())
              out.dnskey_records->push_back(keyrr);
          }
          else
            out.dnskey_records->push_back(keyrr);
        }
    }
    CCF_APP_INFO("CCFDNS: Resolver::configure(): Added {} records", dnskeys.answers.size());

    return out;
  }

  void Resolver::add_fragmented(
    const Name& origin,
    const Name& name,
    uint32_t ttl,
    aDNS::Class class_,
    const small_vector<uint16_t>& rrdata,
    bool compress,
    uint8_t records_per_name)
  {
    // TODO: remove old records?

    std::vector<uint8_t> tmp;

    uint16_t rsz = rrdata.size();
    const uint8_t* crrdata = rrdata.raw();

    if (compress)
    {
      tmp = aDNS::compress(rrdata, 9);
      crrdata = tmp.data();
      rsz = tmp.size();
    }

    size_t num_rrs = rsz / 15;

    if ((rsz % 15) != 0)
      num_rrs++;

    size_t num_names = num_rrs / records_per_name;

    if ((num_rrs % records_per_name) != 0)
      num_names++;

    if (num_names > 65535)
      throw std::runtime_error(
        "too many names/record for AAAA fragmented record");

    small_vector<uint16_t> tdata(16);

    size_t bytes_encoded = 0;
    for (size_t n = 0; n < num_names; n++)
    {
      Name fname = Name("_" + std::to_string(n)) + name;

      remove(origin, fname, Class::IN, Type::AAAA);

      for (size_t i = 0; i < records_per_name; i++)
      {
        tdata[0] = i;

        size_t bytes_per_fragment = records_per_name * 15;

        if (n == 0 && i == 0)
        {
          tdata[1] = rsz >> 8;
          tdata[2] = rsz & 0xFF;

          for (size_t j = 3; j < 16; j++)
            tdata[j] = bytes_encoded >= rsz ? 0 : crrdata[bytes_encoded++];
        }
        else
        {
          for (size_t j = 1; j < 16; j++)
            tdata[j] = bytes_encoded >= rsz ? 0 : crrdata[bytes_encoded++];
        }

        add(
          origin, mk_rr(fname, Type::AAAA, class_, ttl, RFC3596::AAAA(tdata)));

        if (bytes_encoded >= rsz)
          break;
      }
    }
  }

  void Resolver::add_fragmented(
    const Name& origin,
    const Name& name,
    const ResourceRecord& rr,
    bool compress,
    uint8_t records_per_name)
  {
    add_fragmented(
      origin,
      name,
      rr.ttl,
      static_cast<aDNS::Class>(rr.class_),
      rr.rdata,
      compress,
      records_per_name);
  }

  Name Resolver::find_zone(const Name& name)
  {
    for (Name t = name.parent(); !t.is_root(); t = t.parent())
      if (origin_exists(t))
        return t;
    throw std::runtime_error(
      fmt::format("no suitable zone found for {}", name));
  }

  void Resolver::register_service(const RegistrationRequest& rr)
  {
    using namespace RFC7671; 
    using namespace RFC8659; 

    auto configuration = get_configuration();

    std::string csrtxt(rr.csr.begin(), rr.csr.end());
    CCF_APP_INFO("ADNS: Importing CSR: {}", csrtxt);
    OpenSSL::UqX509_REQ req(rr.csr, false);
    auto public_key = req.get_pubkey();
    auto public_key_pem = public_key.pem_pubkey();
<<<<<<< HEAD
    if (!req.verify(public_key))
      throw std::runtime_error("CSR signature validation failed");
=======
    CCF_APP_INFO("ADNS: Extracted public key: {}", public_key_pem);
>>>>>>> 48fe954b

    auto subject_name = req.get_subject_name().get_common_name();
    Name service_name(subject_name);

    if (!service_name.is_absolute())
      service_name += std::vector<Label>{Label()};

    auto origin = find_zone(service_name);

    // TODO origin == configuration.origin, or even service_name == {label}.configuration.origin

    CCF_APP_INFO("ADNS: Register service {} in {}", service_name, origin);
    save_service_registration_request(service_name, rr);

    bool policy_ok = false;
    std::vector<std::shared_ptr<ravl::Claims>> claims;
    std::optional<std::vector<uint8_t>> endorsements;
#ifdef ATTESTATION_VERIFICATION_FAILURE_OK
    try
#endif
    {
      std::string policy_data = "var data = { claims: {";

      for (const auto& [id, info] : rr.node_information)
      {
        std::shared_ptr<ravl::Attestation> att =
          ravl::parse_attestation(info.attestation);
        auto c = ravl::verify_synchronous(att);
        if (!c)
          throw std::runtime_error(
            "attestation verification failed: no claims");
        claims.push_back(c);
        policy_data +=
          "\"" + (std::string)info.address.name + "\": " + c->to_json() + ",";

        if (!endorsements)
          endorsements = att->endorsements;
      }

      // TODO include rr in policy_data, plus some aDNS context such as time, and whether this is a new registration or a re-registration (for now both are implicitly accepted)
      
      policy_data += "  }};";
      policy_ok = evaluate_service_registration_policy(policy_data);
    }
#ifdef ATTESTATION_VERIFICATION_FAILURE_OK
    catch (...)
    {
      policy_ok = true;
    }
#endif

    if (!policy_ok)
      throw std::runtime_error("service registration policy evaluation failed");

    //uint16_t flags = 0x0000;
    auto pk_der = public_key.der_pubkey();
    small_vector<uint16_t> public_key_sv(pk_der.size(), pk_der.data());

    auto service_protocol =
      rr.node_information.begin()->second.address.protocol;
    auto service_port = rr.node_information.begin()->second.address.port;
    bool protocol_port_same_forall = true;

    for (const auto& [id, info] : rr.node_information)
    {
      const auto& name = info.address.name.terminated();

      if (
        info.address.protocol != service_protocol ||
        info.address.port != service_port)
        protocol_port_same_forall = false;

      if (!name.ends_with(service_name))
        throw std::runtime_error(fmt::format(
          "node name '{}' outside of service sub-zone '{}'",
          name,
          service_name));

      add(
        origin,
        mk_rr(
          name,
          Type::A,
          Class::IN,
          configuration.default_ttl,
          RFC1035::A(info.address.ip)));

      // A records for the service name, one for each node.
      add(
        origin,
        mk_rr(
          service_name,
          Type::A,
          Class::IN,
          configuration.default_ttl,
          RFC1035::A(info.address.ip)));

      // TLSA RR for node
      std::string prolow = info.address.protocol;
      std::transform(prolow.begin(), prolow.end(), prolow.begin(), ::tolower);
      auto tlsa_name = Name("_" + std::to_string(info.address.port)) +
        Name(std::string("_") + prolow) + name;

      ResourceRecord tlsa_rr = mk_rr(
        tlsa_name,
        Type::TLSA,
        Class::IN,
        configuration.default_ttl,
        TLSA(
          CertificateUsage::DANE_EE,
          Selector::SPKI,
          MatchingType::Full,
          public_key_sv));

      remove(origin, tlsa_name, Class::IN, Type::TLSA);
      add(origin, tlsa_rr);

      remove(origin, tlsa_name, Class::IN, Type::AAAA);
      add_fragmented(origin, tlsa_name, tlsa_rr);

      // CAA RR for node
      remove(origin, name, Class::IN, Type::CAA);
      add_caa_records(origin, name, configuration.service_ca.name, rr.contact);
    }

    add_attestation_records(origin, service_name, rr.node_information);

    if (protocol_port_same_forall)
    {
      // TLSA RR for service
      std::string prolow = service_protocol;
      std::transform(prolow.begin(), prolow.end(), prolow.begin(), ::tolower);
      auto service_tlsa_name = Name("_" + std::to_string(service_port)) +
        Name(std::string("_") + prolow) + service_name;

      auto tlsa_rr = mk_rr(
        service_tlsa_name,
        Type::TLSA,
        Class::IN,
        configuration.default_ttl,
        TLSA(
          CertificateUsage::DANE_EE,
          Selector::SPKI,
          MatchingType::Full,
          public_key_sv));

      remove(origin, service_tlsa_name, Class::IN, Type::TLSA);
      add(origin, tlsa_rr);

      // Fragmented version
      remove(origin, service_tlsa_name, Class::IN, Type::AAAA);
      add_fragmented(origin, service_tlsa_name, tlsa_rr);
    }

    // CAA RR for service
    remove(origin, service_name, Class::IN, Type::CAA);
    add_caa_records(
      origin, service_name, configuration.service_ca.name, rr.contact);

    sign(origin);

    if (endorsements)
      save_endorsements(service_name, compress(*endorsements, 9));

    start_service_acme(origin, service_name, rr.csr, rr.contact);
  }

  void Resolver::install_acme_response(
    const Name& origin,
    const Name& name,
    const std::vector<Name>& alternative_names,
    const std::string& key_authorization)
  {
    auto configuration = get_configuration();

    if (!origin_exists(origin))
      throw std::runtime_error("invalid origin");

    if (!name.ends_with(origin))
      throw std::runtime_error("name outside of zone");

    add(
      origin,
      mk_rr(
        Name("_acme-challenge") + name,
        Type::TXT,
        Class::IN,
        60,
        TXT(key_authorization)));

    for (const auto& n : alternative_names)
      if (n != name)
        add(
          origin,
          mk_rr(
            Name("_acme-challenge") + n,
            Type::TXT,
            Class::IN,
            60,
            TXT(key_authorization)));

    sign(origin);
  }

  void Resolver::remove_acme_response(const Name& origin, const Name& name)
  {
    if (!origin_exists(origin))
      throw std::runtime_error("invalid origin");

    if (!name.ends_with(origin))
      throw std::runtime_error("name outside of zone");

    remove(origin, Name("_acme-challenge") + name, Class::IN, Type::TXT);
  }

  void Resolver::register_delegation(const DelegationRequest& dr)
  {
    auto cfg = get_configuration();

    // TODO dr.subdomain must be exactly one (relative) label
    // hence origin = cfg.origin

    auto origin = find_zone(dr.subdomain); // how does it return the new subzone??

    OpenSSL::UqX509_REQ req(dr.csr, false);
    auto public_key = req.get_pubkey();
    auto public_key_pem = public_key.pem_pubkey();

    auto subject_name = req.get_subject_name().get_common_name();
    Name name(subject_name);
    // this is the delegate DNS name

    if (!name.is_absolute())
      name += std::vector<Label>{Label()};

    // TODO name must be exactly subdomain.origin
    // currently it could be for a sibling!

    CCF_APP_INFO("ADNS: Register delegation {} in {}", name, origin);

    save_delegation_request(name, dr);

    if (!name.ends_with(origin))
      throw std::runtime_error("name outside of origin");

    if (!req.verify(public_key))
      throw std::runtime_error("CSR signature validation failed");

    bool policy_ok = false;
    std::vector<std::shared_ptr<ravl::Claims>> claims;
    std::optional<std::vector<uint8_t>> endorsements;
#ifdef ATTESTATION_VERIFICATION_FAILURE_OK
    try
#endif
    {
      std::string policy_data = "var data = { claims: {";

      for (const auto& [id, info] : dr.node_information)
      {
        std::shared_ptr<ravl::Attestation> att =
          ravl::parse_attestation(info.attestation);
        auto c = ravl::verify_synchronous(att);
        if (!c)
          throw std::runtime_error(
            "attestation verification failed: no claims");
        claims.push_back(c);
        policy_data +=
          "\"" + (std::string)info.address.name + "\": " + c->to_json() + ",";

        if (!endorsements)
          endorsements = att->endorsements;
      }

      // TODO include dr etc in policy_data; notably the configuration and its receipts are ignored! 

      policy_data += "  }};";
      policy_ok = evaluate_delegation_policy(policy_data);
    }
#ifdef ATTESTATION_VERIFICATION_FAILURE_OK
    catch (...)
    {
      policy_ok = true;
    }
#endif

    if (!policy_ok)
      throw std::runtime_error(
        "delegation registration policy evaluation failed");

    remove(origin, dr.subdomain, Class::IN, Type::NS);

    for (const auto& [id, info] : dr.node_information)
    {
      add(
        origin,
        mk_rr(
          dr.subdomain,
          Type::NS,
          Class::IN,
          cfg.default_ttl,
          NS(info.address.name))); 
    }

    for (const auto& dnskey_rr : dr.dnskey_records)
      remove(origin, dnskey_rr.name, Class::IN, Type::DS);

    for (const auto& dnskey_rr : dr.dnskey_records)
    {
      if (!dnskey_rr.name.ends_with(origin))
        throw std::runtime_error("DNSKEY record name not within the zone");

      RFC4034::DNSKEY dnskey(dnskey_rr.rdata);
      auto key_tag = get_key_tag(dnskey);

      add(
        origin,
        RFC4034::DSRR(
          dnskey_rr.name,
          static_cast<RFC1035::Class>(dnskey_rr.class_),
          dnskey_rr.ttl,
          key_tag,
          dnskey.algorithm,
          cfg.digest_type,
          dnskey_rr.rdata));
    }

    add_attestation_records(dr.subdomain, dr.subdomain, dr.node_information);

    sign(origin);

    // TODO them being unsigned should be an intrinsic property, not something relying on the ordering of signing vs adding. 
    // TODO the NS records above should probably not be signed either. 

    // Glue records are not signed
    // (https://datatracker.ietf.org/doc/html/rfc4035#section-2.2)
    // Note: we shouldn't answer direct queries for glue records, so we put
    // them into a special origin.

    for (const auto& [id, info] : dr.node_information)
      remove(origin + Name("glue."), info.address.name, Class::IN, Type::A);

    for (const auto& [id, info] : dr.node_information)
    {
      add(
        origin + Name("glue."),
        mk_rr(
          info.address.name,
          Type::A,
          Class::IN,
          cfg.default_ttl,
          RFC1035::A(info.address.ip)));
    }

    if (endorsements)
      save_endorsements(dr.subdomain, compress(*endorsements, 9));
  }

  const std::map<uint16_t, Type>& Resolver::get_supported_types() const
  {
    return supported_types;
  }

  const std::map<uint16_t, Class>& Resolver::get_supported_classes() const
  {
    return supported_classes;
  }
}<|MERGE_RESOLUTION|>--- conflicted
+++ resolved
@@ -1623,13 +1623,11 @@
     CCF_APP_INFO("ADNS: Importing CSR: {}", csrtxt);
     OpenSSL::UqX509_REQ req(rr.csr, false);
     auto public_key = req.get_pubkey();
-    auto public_key_pem = public_key.pem_pubkey();
-<<<<<<< HEAD
     if (!req.verify(public_key))
       throw std::runtime_error("CSR signature validation failed");
-=======
+    auto public_key_pem = public_key.pem_pubkey();
     CCF_APP_INFO("ADNS: Extracted public key: {}", public_key_pem);
->>>>>>> 48fe954b
+
 
     auto subject_name = req.get_subject_name().get_common_name();
     Name service_name(subject_name);
